--- conflicted
+++ resolved
@@ -8,15 +8,14 @@
 
 ### Fixed
 
-<<<<<<< HEAD
-+- **Breaking Change** Fixed all instances of misspelled `inital` property. `Avatar.inital` has changed to `Avatar.initial` 
+- **Breaking Change** Fixed all instances of misspelled `inital` property. `Avatar.inital` has changed to `Avatar.initial` 
 and the initializer has changed from `public init(image: UIImage? = nil, initals: String = "?")` to `public init(image: UIImage? = nil, initials: String = "?")`. 
 [#298](https://github.com/MessageKit/MessageKit/issues/298) by [@sidmclaughlin](https://github.com/sidmclaughlin).
-=======
+
 - Fixed `cellbottomLabel` origin X for the `.messageLeading` alignment and
 origin Y so that the `cellBottomLabel` is always under the `MessageContainerView`.
 [#326](https://github.com/MessageKit/MessageKit/pull/326) by [@SD10](https://github.com/sd10). 
->>>>>>> e1cf01bd
+
 
 ## [[Prerelease] 0.10.1](https://github.com/MessageKit/MessageKit/releases/tag/0.10.1)
 
