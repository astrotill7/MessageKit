--- conflicted
+++ resolved
@@ -30,39 +30,19 @@
 
     let refreshControl = UIRefreshControl()
     
-    var messageList: [MockMessage] = [] {
-        didSet {
-<<<<<<< HEAD
-            if !refreshControl.isRefreshing {
-                DispatchQueue.main.async {
-                    self.messagesCollectionView.reloadData()
-                }
-            } else {
-                // wait util the refreshing animation is stop
-                DispatchQueue.main.asyncAfter(deadline: .now() + 1) {
-                    self.messagesCollectionView.reloadDataAndKeepOffset()
-                    self.refreshControl.endRefreshing()
-                }
-=======
-            DispatchQueue.main.async {
-                self.messagesCollectionView.reloadData()
-                self.messagesCollectionView.scrollToBottom()
->>>>>>> 471d8b1e
-            }
-        }
-    }
+    var messageList: [MockMessage] = []
     
     var isTyping = false
 
     override func viewDidLoad() {
         super.viewDidLoad()
-        
-        automaticallyAdjustsScrollViewInsets = true
-
+    
         DispatchQueue.global(qos: .userInitiated).async {
             SampleData.shared.getMessages(count: 10) { messages in
                 DispatchQueue.main.async {
                     self.messageList = messages
+                    self.messagesCollectionView.reloadData()
+                    self.messagesCollectionView.scrollToBottom()
                 }
             }
         }
@@ -72,20 +52,14 @@
         messagesCollectionView.messagesDisplayDelegate = self
         messagesCollectionView.messageCellDelegate = self
         messageInputBar.delegate = self
+
         messageInputBar.sendButton.tintColor = UIColor(red: 69/255, green: 193/255, blue: 89/255, alpha: 1)
         scrollsToBottomOnKeybordBeginsEditing = true // default false
-<<<<<<< HEAD
+        maintainPositionOnKeyboardFrameChanged = true // default false
         
         messagesCollectionView.addSubview(refreshControl)
         refreshControl.addTarget(self, action: #selector(loadMoreMessages), for: .valueChanged)
-
-        navigationItem.rightBarButtonItem = UIBarButtonItem(image: UIImage(named: "ic_keyboard"),
-                                                            style: .plain,
-                                                            target: self,
-                                                            action: #selector(handleKeyboardButton))
-=======
-        maintainPositionOnKeyboardFrameChanged = true // default false
-
+        
         navigationItem.rightBarButtonItems = [
             UIBarButtonItem(image: UIImage(named: "ic_keyboard"),
                             style: .plain,
@@ -124,12 +98,18 @@
             messageInputBar.backgroundColor = messageInputBar.backgroundView.backgroundColor
             
         }
->>>>>>> 471d8b1e
+
     }
     
     @objc func loadMoreMessages() {
-        SampleData.shared.getMessages(count: 10) { messages in
-            self.messageList.insert(contentsOf: messages, at: 0)
+        DispatchQueue.global(qos: .userInitiated).async {
+            SampleData.shared.getMessages(count: 10) { messages in
+                DispatchQueue.main.async {
+                    self.messageList.insert(contentsOf: messages, at: 0)
+                    self.messagesCollectionView.reloadDataAndKeepOffset()
+                    self.refreshControl.endRefreshing()
+                }
+            }
         }
     }
     
