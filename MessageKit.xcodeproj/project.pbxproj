--- conflicted
+++ resolved
@@ -36,11 +36,6 @@
 		1FF377AC20087DA2004FD648 /* MessagesViewController+Keyboard.swift in Sources */ = {isa = PBXBuildFile; fileRef = 1FF377AB20087DA2004FD648 /* MessagesViewController+Keyboard.swift */; };
 		382C794221705D2000F4FAF5 /* HorizontalEdgeInsets.swift in Sources */ = {isa = PBXBuildFile; fileRef = 382C794121705D2000F4FAF5 /* HorizontalEdgeInsets.swift */; };
 		38C2AE7C20D4878D00F8079E /* MessageInputBar.framework in Frameworks */ = {isa = PBXBuildFile; fileRef = 38C2AE7B20D4878D00F8079E /* MessageInputBar.framework */; };
-		5074EF272163495800D82952 /* AudioItem.swift in Sources */ = {isa = PBXBuildFile; fileRef = 5074EF262163495800D82952 /* AudioItem.swift */; };
-		5074EF292163497200D82952 /* AudioMessageCell.swift in Sources */ = {isa = PBXBuildFile; fileRef = 5074EF282163497200D82952 /* AudioMessageCell.swift */; };
-		5074EF2B2163498B00D82952 /* AudioMessageSizeCalculator.swift in Sources */ = {isa = PBXBuildFile; fileRef = 5074EF2A2163498B00D82952 /* AudioMessageSizeCalculator.swift */; };
-		50DA334821676BCF000ADEF2 /* BasicAudioController.swift in Sources */ = {isa = PBXBuildFile; fileRef = 50DA334721676BCF000ADEF2 /* BasicAudioController.swift */; };
-		50DA334A21676BDF000ADEF2 /* AudioControllerDelegate.swift in Sources */ = {isa = PBXBuildFile; fileRef = 50DA334921676BDF000ADEF2 /* AudioControllerDelegate.swift */; };
 		88916B2D1CF0DF2F00469F91 /* MessageKit.framework in Frameworks */ = {isa = PBXBuildFile; fileRef = 88916B221CF0DF2F00469F91 /* MessageKit.framework */; };
 		8962AC8A1F87AB7D0030B058 /* MessagesCollectionViewTests.swift in Sources */ = {isa = PBXBuildFile; fileRef = 8962AC831F87AB230030B058 /* MessagesCollectionViewTests.swift */; };
 		8962AC8C1F87AB7D0030B058 /* AvatarViewTests.swift in Sources */ = {isa = PBXBuildFile; fileRef = 8962AC851F87AB230030B058 /* AvatarViewTests.swift */; };
@@ -136,11 +131,6 @@
 		1FF377AB20087DA2004FD648 /* MessagesViewController+Keyboard.swift */ = {isa = PBXFileReference; lastKnownFileType = sourcecode.swift; path = "MessagesViewController+Keyboard.swift"; sourceTree = "<group>"; };
 		382C794121705D2000F4FAF5 /* HorizontalEdgeInsets.swift */ = {isa = PBXFileReference; lastKnownFileType = sourcecode.swift; path = HorizontalEdgeInsets.swift; sourceTree = "<group>"; };
 		38C2AE7B20D4878D00F8079E /* MessageInputBar.framework */ = {isa = PBXFileReference; lastKnownFileType = wrapper.framework; name = MessageInputBar.framework; path = Carthage/Build/iOS/MessageInputBar.framework; sourceTree = "<group>"; };
-		5074EF262163495800D82952 /* AudioItem.swift */ = {isa = PBXFileReference; fileEncoding = 4; lastKnownFileType = sourcecode.swift; path = AudioItem.swift; sourceTree = "<group>"; };
-		5074EF282163497200D82952 /* AudioMessageCell.swift */ = {isa = PBXFileReference; fileEncoding = 4; lastKnownFileType = sourcecode.swift; path = AudioMessageCell.swift; sourceTree = "<group>"; };
-		5074EF2A2163498B00D82952 /* AudioMessageSizeCalculator.swift */ = {isa = PBXFileReference; fileEncoding = 4; lastKnownFileType = sourcecode.swift; path = AudioMessageSizeCalculator.swift; sourceTree = "<group>"; };
-		50DA334721676BCF000ADEF2 /* BasicAudioController.swift */ = {isa = PBXFileReference; fileEncoding = 4; lastKnownFileType = sourcecode.swift; path = BasicAudioController.swift; sourceTree = "<group>"; };
-		50DA334921676BDF000ADEF2 /* AudioControllerDelegate.swift */ = {isa = PBXFileReference; fileEncoding = 4; lastKnownFileType = sourcecode.swift; path = AudioControllerDelegate.swift; sourceTree = "<group>"; };
 		88916B221CF0DF2F00469F91 /* MessageKit.framework */ = {isa = PBXFileReference; explicitFileType = wrapper.framework; includeInIndex = 0; path = MessageKit.framework; sourceTree = BUILT_PRODUCTS_DIR; };
 		88916B2C1CF0DF2F00469F91 /* MessageKitTests.xctest */ = {isa = PBXFileReference; explicitFileType = wrapper.cfbundle; includeInIndex = 0; path = MessageKitTests.xctest; sourceTree = BUILT_PRODUCTS_DIR; };
 		8962AC741F87AB230030B058 /* MessageKitDateFormatterTests.swift */ = {isa = PBXFileReference; lastKnownFileType = sourcecode.swift; path = MessageKitDateFormatterTests.swift; sourceTree = "<group>"; };
@@ -228,7 +218,6 @@
 			children = (
 				B7A03F381F866946006AEF79 /* LocationMessageCell.swift */,
 				B7A03F391F866946006AEF79 /* MediaMessageCell.swift */,
-				5074EF282163497200D82952 /* AudioMessageCell.swift */,
 				B7A03F7A1F866B85006AEF79 /* MessageCollectionViewCell.swift */,
 				1F6C040B206A2891007BDE44 /* MessageContentCell.swift */,
 				B7A03F361F866946006AEF79 /* TextMessageCell.swift */,
@@ -416,8 +405,6 @@
 				B7A03F511F8669C9006AEF79 /* MessageType.swift */,
 				1FD5895F2064E08A004B5081 /* MediaItem.swift */,
 				1FD5896320660C1C004B5081 /* LocationItem.swift */,
-				5074EF262163495800D82952 /* AudioItem.swift */,
-				50DA334921676BDF000ADEF2 /* AudioControllerDelegate.swift */,
 			);
 			path = Protocols;
 			sourceTree = "<group>";
@@ -428,7 +415,6 @@
 				B7A03F4E1F86697C006AEF79 /* MessagesViewController.swift */,
 				1FF377A920087D78004FD648 /* MessagesViewController+Menu.swift */,
 				1FF377AB20087DA2004FD648 /* MessagesViewController+Keyboard.swift */,
-				50DA334721676BCF000ADEF2 /* BasicAudioController.swift */,
 			);
 			path = Controllers;
 			sourceTree = "<group>";
@@ -442,7 +428,6 @@
 				1FE783A120662905007FA024 /* TextMessageSizeCalculator.swift */,
 				1FE783A3206629A5007FA024 /* MediaMessageSizeCalculator.swift */,
 				1FE783A5206629C2007FA024 /* LocationMessageSizeCalculator.swift */,
-				5074EF2A2163498B00D82952 /* AudioMessageSizeCalculator.swift */,
 				0EF0888B206F7E83007F2F58 /* CellSizeCalculator.swift */,
 			);
 			path = Layout;
@@ -586,23 +571,17 @@
 			isa = PBXSourcesBuildPhase;
 			buildActionMask = 2147483647;
 			files = (
-<<<<<<< HEAD
-				5074EF292163497200D82952 /* AudioMessageCell.swift in Sources */,
-=======
 				382C794221705D2000F4FAF5 /* HorizontalEdgeInsets.swift in Sources */,
->>>>>>> 634da702
 				B7A03F3C1F866946006AEF79 /* LocationMessageCell.swift in Sources */,
 				1FF377AA20087D78004FD648 /* MessagesViewController+Menu.swift in Sources */,
 				B7A03F5B1F8669CA006AEF79 /* MessageType.swift in Sources */,
 				B7A03F601F8669CA006AEF79 /* MessagesDisplayDelegate.swift in Sources */,
 				1FE783A8206633C0007FA024 /* InsetLabel.swift in Sources */,
-				50DA334821676BCF000ADEF2 /* BasicAudioController.swift in Sources */,
 				B7A03F5C1F8669CA006AEF79 /* MessageCellDelegate.swift in Sources */,
 				1FF377A420087C82004FD648 /* MessageKitError.swift in Sources */,
 				1F6C040E206A2AF4007BDE44 /* MessageReusableView.swift in Sources */,
 				B7A03F4B1F86694F006AEF79 /* MessageContainerView.swift in Sources */,
 				B7A03F281F866895006AEF79 /* LocationMessageSnapshotOptions.swift in Sources */,
-				5074EF2B2163498B00D82952 /* AudioMessageSizeCalculator.swift in Sources */,
 				B7A03F6C1F8669EB006AEF79 /* UIView+Extensions.swift in Sources */,
 				B7A03F3A1F866946006AEF79 /* TextMessageCell.swift in Sources */,
 				B7A03F191F86682C006AEF79 /* MessagesCollectionViewLayoutAttributes.swift in Sources */,
@@ -625,7 +604,6 @@
 				1FD5896420660C1C004B5081 /* LocationItem.swift in Sources */,
 				B7A03F291F866895006AEF79 /* Sender.swift in Sources */,
 				B7A03F4F1F86697C006AEF79 /* MessagesViewController.swift in Sources */,
-				5074EF272163495800D82952 /* AudioItem.swift in Sources */,
 				B7A03F251F866895006AEF79 /* NSConstraintLayoutSet.swift in Sources */,
 				0EE91E661FDEC888005420A2 /* CGRect+Extensions.swift in Sources */,
 				B7A03F181F86682C006AEF79 /* MessagesCollectionViewFlowLayout.swift in Sources */,
@@ -639,7 +617,6 @@
 				B7A03F2D1F866895006AEF79 /* LabelAlignment.swift in Sources */,
 				1F6C040C206A2891007BDE44 /* MessageContentCell.swift in Sources */,
 				B7A03F2C1F866895006AEF79 /* DetectorType.swift in Sources */,
-				50DA334A21676BDF000ADEF2 /* AudioControllerDelegate.swift in Sources */,
 				B7A03F271F866895006AEF79 /* Avatar.swift in Sources */,
 				1F82D1431FB1B75B00B81A88 /* AvatarPosition.swift in Sources */,
 				1FF377AC20087DA2004FD648 /* MessagesViewController+Keyboard.swift in Sources */,
