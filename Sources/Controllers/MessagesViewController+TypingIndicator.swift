--- conflicted
+++ resolved
@@ -26,27 +26,7 @@
 // MARK: - Typing Indicator API
 
 extension MessagesViewController {
-<<<<<<< HEAD
-    /// Sets the typing indicator sate by inserting/deleting the `TypingBubbleCell`
-    ///
-    /// - Parameters:
-    ///   - isHidden: A Boolean value that is to be the new state of the typing indicator
-    ///   - animated: A Boolean value determining if the insertion is to be animated
-    ///   - updates: A block of code that will be executed during `performBatchUpdates`
-    ///              when `animated` is `TRUE` or before the `completion` block executes
-    ///              when `animated` is `FALSE`
-    ///   - completion: A completion block to execute after the insertion/deletion
-    @objc open func setTypingIndicatorViewHidden(_ isHidden: Bool, animated: Bool, whilePerforming updates: (() -> Void)? = nil, completion: ((Bool) -> Void)? = nil) {
-        guard isTypingIndicatorHidden != isHidden else {
-            completion?(false)
-            return
-        }
-
-        let section = messagesCollectionView.numberOfSections
-        messagesCollectionView.setTypingIndicatorViewHidden(isHidden)
-=======
   // MARK: Open
->>>>>>> bff35fda
 
   /// Sets the typing indicator sate by inserting/deleting the `TypingBubbleCell`
   ///
@@ -57,7 +37,7 @@
   ///              when `animated` is `TRUE` or before the `completion` block executes
   ///              when `animated` is `FALSE`
   ///   - completion: A completion block to execute after the insertion/deletion
-  open func setTypingIndicatorViewHidden(
+  @objc open func setTypingIndicatorViewHidden(
     _ isHidden: Bool,
     animated: Bool,
     whilePerforming updates: (() -> Void)? = nil,
