--- conflicted
+++ resolved
@@ -381,23 +381,17 @@
                 return cell
             }
         case .contact:
-<<<<<<< HEAD
-            let cell = messagesCollectionView.dequeueReusableCell(ContactMessageCell.self, for: indexPath)
-            cell.configure(with: message, at: indexPath, and: messagesCollectionView)
-            return cell
+            if let cell = messagesDataSource.contactCell(for: message, at: indexPath, in: messagesCollectionView) {
+                return cell
+            } else {
+                let cell = messagesCollectionView.dequeueReusableCell(ContactMessageCell.self, for: indexPath)
+                cell.configure(with: message, at: indexPath, and: messagesCollectionView)
+                return cell
+            }
         case .linkPreview:
             let cell = messagesCollectionView.dequeueReusableCell(LinkPreviewMessageCell.self, for: indexPath)
             cell.configure(with: message, at: indexPath, and: messagesCollectionView)
             return cell
-=======
-            if let cell = messagesDataSource.contactCell(for: message, at: indexPath, in: messagesCollectionView) {
-                return cell
-            } else {
-                let cell = messagesCollectionView.dequeueReusableCell(ContactMessageCell.self, for: indexPath)
-                cell.configure(with: message, at: indexPath, and: messagesCollectionView)
-                return cell
-            }
->>>>>>> bcadf885
         case .custom:
             return messagesDataSource.customCell(for: message, at: indexPath, in: messagesCollectionView)
         }
