/*
 MIT License

 Copyright (c) 2017 MessageKit

 Permission is hereby granted, free of charge, to any person obtaining a copy
 of this software and associated documentation files (the "Software"), to deal
 in the Software without restriction, including without limitation the rights
 to use, copy, modify, merge, publish, distribute, sublicense, and/or sell
 copies of the Software, and to permit persons to whom the Software is
 furnished to do so, subject to the following conditions:

 The above copyright notice and this permission notice shall be included in all
 copies or substantial portions of the Software.

 THE SOFTWARE IS PROVIDED "AS IS", WITHOUT WARRANTY OF ANY KIND, EXPRESS OR
 IMPLIED, INCLUDING BUT NOT LIMITED TO THE WARRANTIES OF MERCHANTABILITY,
 FITNESS FOR A PARTICULAR PURPOSE AND NONINFRINGEMENT. IN NO EVENT SHALL THE
 AUTHORS OR COPYRIGHT HOLDERS BE LIABLE FOR ANY CLAIM, DAMAGES OR OTHER
 LIABILITY, WHETHER IN AN ACTION OF CONTRACT, TORT OR OTHERWISE, ARISING FROM,
 OUT OF OR IN CONNECTION WITH THE SOFTWARE OR THE USE OR OTHER DEALINGS IN THE
 SOFTWARE.
 */

import UIKit

open class MessagesViewController: UIViewController {

    // MARK: - Properties

    open var messagesCollectionView = MessagesCollectionView(frame: .zero, collectionViewLayout: MessagesCollectionViewFlowLayout())

    open var messageInputBar = MessageInputBar()

    private var messageInputBarCopy: MessageInputBar?

    private var isFirstLayout: Bool = true

    override open var canBecomeFirstResponder: Bool {
        return true
    }

    override open var inputAccessoryView: UIView? {
        return messageInputBar
    }

    open override var shouldAutorotate: Bool {
        return false
    }

    // MARK: - View Life Cycle

    open override func viewDidLoad() {
        super.viewDidLoad()

        automaticallyAdjustsScrollViewInsets = false
        view.backgroundColor = .white
        messagesCollectionView.keyboardDismissMode = .interactive

        setupSubviews()
        setupConstraints()
        registerReusableViews()
        setupDelegates()

    }

    open override func viewWillAppear(_ animated: Bool) {
        super.viewWillAppear(animated)
        if isFirstLayout {
            setupMessageInputBarCopy()
        }
    }

    open override func viewDidAppear(_ animated: Bool) {
        super.viewDidAppear(animated)
        removeMessageInputBarCopy()
    }

    open override func viewDidLayoutSubviews() {
        // Hack to prevent animation of the contentInset after viewDidAppear
        if isFirstLayout {
            addKeyboardObservers()
            messagesCollectionView.contentInset.bottom = messageInputBar.frame.height
            isFirstLayout = false
        }
    }

    // MARK: - Initializers

    deinit {
        removeKeyboardObservers()
    }

    // MARK: - Methods

    private func setupDelegates() {
        messagesCollectionView.delegate = self
        messagesCollectionView.dataSource = self
    }

    private func registerReusableViews() {

        messagesCollectionView.register(TextMessageCell.self,
                                        forCellWithReuseIdentifier: "TextMessageCell")

        messagesCollectionView.register(MediaMessageCell.self,
                                        forCellWithReuseIdentifier: "MediaMessageCell")

        messagesCollectionView.register(LocationMessageCell.self,
                                        forCellWithReuseIdentifier: "LocationMessageCell")

        messagesCollectionView.register(MessageFooterView.self,
                                        forSupplementaryViewOfKind: UICollectionElementKindSectionFooter,
                                        withReuseIdentifier: "MessageFooterView")

        messagesCollectionView.register(MessageHeaderView.self,
                                        forSupplementaryViewOfKind: UICollectionElementKindSectionHeader,
                                        withReuseIdentifier: "MessageHeaderView")

        messagesCollectionView.register(MessageDateHeaderView.self,
                                        forSupplementaryViewOfKind: UICollectionElementKindSectionHeader,
                                        withReuseIdentifier: "MessageDateHeaderView")

    }

    private func setupSubviews() {
        view.addSubview(messagesCollectionView)
    }

    private func setupConstraints() {
        messagesCollectionView.translatesAutoresizingMaskIntoConstraints = false

<<<<<<< HEAD
		let constraints: [NSLayoutConstraint] = [
			messagesCollectionView.topAnchor.constraint(equalTo: view.topAnchor),
			messagesCollectionView.leadingAnchor.constraint(equalTo: view.leadingAnchor),
			messagesCollectionView.trailingAnchor.constraint(equalTo: view.trailingAnchor),

			messagesCollectionView.bottomAnchor.constraint(equalTo: bottomLayoutGuide.topAnchor),
		]
		NSLayoutConstraint.activate(constraints)
	}
=======
        let top = messagesCollectionView.topAnchor.constraint(equalTo: view.topAnchor, constant: topLayoutGuide.length)
        let leading = messagesCollectionView.leadingAnchor.constraint(equalTo: view.leadingAnchor)
        let trailing = messagesCollectionView.trailingAnchor.constraint(equalTo: view.trailingAnchor)
        let bottom = messagesCollectionView.bottomAnchor.constraint(equalTo: view.bottomAnchor)

        NSLayoutConstraint.activate([top, bottom, trailing, leading])
    }
>>>>>>> 60bf8019

    // MARK: - MessageInputBar
    // Fixes bug where MessageInputBar text renders after viewDidAppear

    private func setupMessageInputBarCopy() {
        messageInputBarCopy = messageInputBar.createCopy()
        guard let copy = messageInputBarCopy else { return }
        view.addSubview(copy)
        copy.addConstraints(nil, left: view.leftAnchor, bottom: view.bottomAnchor, right: view.rightAnchor, topConstant: 0, leftConstant: 0, bottomConstant: 0, rightConstant: 0, widthConstant: 0, heightConstant: 0)
    }

    private func removeMessageInputBarCopy() {
        messageInputBarCopy?.removeFromSuperview()
        messageInputBarCopy = nil
    }
}

// MARK: - UICollectionViewDelegate & UICollectionViewDelegateFlowLayout Conformance

extension MessagesViewController: UICollectionViewDelegateFlowLayout {

    public func collectionView(_ collectionView: UICollectionView, layout collectionViewLayout: UICollectionViewLayout, sizeForItemAt indexPath: IndexPath) -> CGSize {
        guard let messagesFlowLayout = collectionViewLayout as? MessagesCollectionViewFlowLayout else { return .zero }
        return messagesFlowLayout.sizeForItem(at: indexPath)
    }

}

// MARK: - UICollectionViewDataSource Conformance

extension MessagesViewController: UICollectionViewDataSource {

    public func numberOfSections(in collectionView: UICollectionView) -> Int {
        guard let collectionView = collectionView as? MessagesCollectionView else { return 0 }

        // Each message is its own section
        return collectionView.messagesDataSource?.numberOfMessages(in: collectionView) ?? 0
    }

    public func collectionView(_ collectionView: UICollectionView, numberOfItemsInSection section: Int) -> Int {
        guard let collectionView = collectionView as? MessagesCollectionView else { return 0 }

        let messageCount = collectionView.messagesDataSource?.numberOfMessages(in: collectionView) ?? 0
        // There will only ever be 1 message per section
        return messageCount > 0 ? 1 : 0

    }

    public func collectionView(_ collectionView: UICollectionView, cellForItemAt indexPath: IndexPath) -> UICollectionViewCell {

        guard let messagesCollectionView = collectionView as? MessagesCollectionView else { return UICollectionViewCell() }
        guard let messagesDataSource = messagesCollectionView.messagesDataSource else { fatalError("Please set messagesDataSource") }

        let message = messagesDataSource.messageForItem(at: indexPath, in: messagesCollectionView)

        switch message.data {
        case .text, .attributedText:
            guard let cell = collectionView.dequeueReusableCell(withReuseIdentifier: "TextMessageCell", for: indexPath) as? TextMessageCell else {
                fatalError("Unable to dequeue TextMessageCell")
            }
            cell.configure(with: message, at: indexPath, and: messagesCollectionView)
            return cell
        case .photo, .video:
            guard let cell = collectionView.dequeueReusableCell(withReuseIdentifier: "MediaMessageCell", for: indexPath) as? MediaMessageCell else {
                fatalError("Unable to dequeue MediaMessageCell")
            }
            cell.configure(with: message, at: indexPath, and: messagesCollectionView)
            return cell
        case .location:
            guard let cell = collectionView.dequeueReusableCell(withReuseIdentifier: "LocationMessageCell", for: indexPath) as? LocationMessageCell else {
                fatalError("Unable to dequeue LocationMessageCell")
            }
            cell.configure(with: message, at: indexPath, and: messagesCollectionView)
            return cell
        }

    }

    public func collectionView(_ collectionView: UICollectionView, viewForSupplementaryElementOfKind kind: String, at indexPath: IndexPath) -> UICollectionReusableView {

        guard let messagesCollectionView = collectionView as? MessagesCollectionView else { return UICollectionReusableView() }
        guard let dataSource = messagesCollectionView.messagesDataSource else { return UICollectionReusableView() }
        guard let displayDelegate = messagesCollectionView.messagesDisplayDelegate else { return UICollectionReusableView() }

        let message = dataSource.messageForItem(at: indexPath, in: messagesCollectionView)

        switch kind {
        case UICollectionElementKindSectionHeader:
            return displayDelegate.messageHeaderView(for: message, at: indexPath, in: messagesCollectionView) ?? MessageHeaderView()
        case UICollectionElementKindSectionFooter:
            return displayDelegate.messageFooterView(for: message, at: indexPath, in: messagesCollectionView) ?? MessageFooterView()
        default:
            fatalError("Unrecognized element of kind: \(kind)")
        }

    }

    public func collectionView(_ collectionView: UICollectionView, layout collectionViewLayout: UICollectionViewLayout, referenceSizeForHeaderInSection section: Int) -> CGSize {
        guard let messagesCollectionView = collectionView as? MessagesCollectionView else { return .zero }
        guard let messagesDataSource = messagesCollectionView.messagesDataSource else { return .zero }
        guard let messagesLayoutDelegate = messagesCollectionView.messagesLayoutDelegate else { return .zero }
        // Could pose a problem if subclass behaviors allows more than one item per section
        let indexPath = IndexPath(item: 0, section: section)
        let message = messagesDataSource.messageForItem(at: indexPath, in: messagesCollectionView)
        return messagesLayoutDelegate.headerViewSize(for: message, at: indexPath, in: messagesCollectionView)
    }

    public func collectionView(_ collectionView: UICollectionView, layout collectionViewLayout: UICollectionViewLayout, referenceSizeForFooterInSection section: Int) -> CGSize {
        guard let messagesCollectionView = collectionView as? MessagesCollectionView else { return .zero }
        guard let messagesDataSource = messagesCollectionView.messagesDataSource else { return .zero }
        guard let messagesLayoutDelegate = messagesCollectionView.messagesLayoutDelegate else { return .zero }
        // Could pose a problem if subclass behaviors allows more than one item per section
        let indexPath = IndexPath(item: 0, section: section)
        let message = messagesDataSource.messageForItem(at: indexPath, in: messagesCollectionView)
        return messagesLayoutDelegate.footerViewSize(for: message, at: indexPath, in: messagesCollectionView)
    }

}

// MARK: - Keyboard Handling

extension MessagesViewController {

    fileprivate func addKeyboardObservers() {
        NotificationCenter.default.addObserver(self, selector: #selector(handleKeyboardDidChangeState), name: .UIKeyboardWillChangeFrame, object: nil)
    }

    fileprivate func removeKeyboardObservers() {
        NotificationCenter.default.removeObserver(self, name: .UIKeyboardWillChangeFrame, object: nil)
    }

    func handleKeyboardDidChangeState(_ notification: Notification) {

        guard let keyboardEndFrame = notification.userInfo?[UIKeyboardFrameEndUserInfoKey] as? CGRect else { return }

        if (keyboardEndFrame.origin.y + keyboardEndFrame.size.height) > view.frame.size.height {
            // Hardware keyboard is found
            messagesCollectionView.contentInset.bottom = view.frame.size.height - keyboardEndFrame.origin.y
        } else {
            //Software keyboard is found
            let bottomInset = keyboardEndFrame.height > messageInputBar.frame.height ? keyboardEndFrame.height : messageInputBar.frame.height
            messagesCollectionView.contentInset.bottom = bottomInset
        }
        
    }
    
}<|MERGE_RESOLUTION|>--- conflicted
+++ resolved
@@ -130,17 +130,6 @@
     private func setupConstraints() {
         messagesCollectionView.translatesAutoresizingMaskIntoConstraints = false
 
-<<<<<<< HEAD
-		let constraints: [NSLayoutConstraint] = [
-			messagesCollectionView.topAnchor.constraint(equalTo: view.topAnchor),
-			messagesCollectionView.leadingAnchor.constraint(equalTo: view.leadingAnchor),
-			messagesCollectionView.trailingAnchor.constraint(equalTo: view.trailingAnchor),
-
-			messagesCollectionView.bottomAnchor.constraint(equalTo: bottomLayoutGuide.topAnchor),
-		]
-		NSLayoutConstraint.activate(constraints)
-	}
-=======
         let top = messagesCollectionView.topAnchor.constraint(equalTo: view.topAnchor, constant: topLayoutGuide.length)
         let leading = messagesCollectionView.leadingAnchor.constraint(equalTo: view.leadingAnchor)
         let trailing = messagesCollectionView.trailingAnchor.constraint(equalTo: view.trailingAnchor)
@@ -148,7 +137,6 @@
 
         NSLayoutConstraint.activate([top, bottom, trailing, leading])
     }
->>>>>>> 60bf8019
 
     // MARK: - MessageInputBar
     // Fixes bug where MessageInputBar text renders after viewDidAppear
