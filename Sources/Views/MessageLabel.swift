--- conflicted
+++ resolved
@@ -128,14 +128,9 @@
 
   // MARK: - Open Methods
 
-<<<<<<< HEAD
-        let insetRect = rect.inset(by: textInsets)
-        textContainer.size = CGSize(width: insetRect.width, height: insetRect.height)
-=======
   open override func drawText(in rect: CGRect) {
     let insetRect = rect.inset(by: textInsets)
     textContainer.size = CGSize(width: insetRect.width, height: rect.height)
->>>>>>> 3fab2f2d
 
     let origin = insetRect.origin
     let range = layoutManager.glyphRange(for: textContainer)
